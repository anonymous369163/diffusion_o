#!/bin/bash

export PYTHONPATH="$PWD:$PYTHONPATH"
export CUDA_VISIBLE_DEVICES=0,1,2,3,4,5,6,7

python -u difusco/train.py \
  --task "tsp" \
  --diffusion_type "categorical" \
  --learning_rate 0.0002 \
  --weight_decay 0.0001 \
  --lr_scheduler "cosine-decay" \
  --storage_path "./" \
  --training_split "data/tsp/tsp50_train_concorde.txt" \
  --validation_split "data/tsp/tsp50_test_concorde.txt" \
  --test_split "data/tsp/tsp50_test_concorde.txt" \
  --batch_size 64 \
  --num_epochs 50 \
  --validation_examples 8 \
  --inference_schedule "cosine" \
  --inference_diffusion_steps 50
<<<<<<< HEAD
  
tensorboard --logdir=./tb_logs &
=======

# 检查tensorboard是否已在运行，如果是则停止
pkill -f "tensorboard.*port=6006" 2>/dev/null

# 启动tensorboard
tensorboard --logdir=./tb_logs --port=6006 &

>>>>>>> ff74ba49
echo "Training completed!"
echo "启动 Tensorboard 服务..."
echo "请访问 http://localhost:6006 查看训练进度"<|MERGE_RESOLUTION|>--- conflicted
+++ resolved
@@ -18,18 +18,8 @@
   --validation_examples 8 \
   --inference_schedule "cosine" \
   --inference_diffusion_steps 50
-<<<<<<< HEAD
   
 tensorboard --logdir=./tb_logs &
-=======
-
-# 检查tensorboard是否已在运行，如果是则停止
-pkill -f "tensorboard.*port=6006" 2>/dev/null
-
-# 启动tensorboard
-tensorboard --logdir=./tb_logs --port=6006 &
-
->>>>>>> ff74ba49
 echo "Training completed!"
 echo "启动 Tensorboard 服务..."
 echo "请访问 http://localhost:6006 查看训练进度"